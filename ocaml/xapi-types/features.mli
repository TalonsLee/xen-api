(*
 * Copyright (C) 2006-2009 Citrix Systems Inc.
 *
 * This program is free software; you can redistribute it and/or modify
 * it under the terms of the GNU Lesser General Public License as published
 * by the Free Software Foundation; version 2.1 only. with the special
 * exception on linking described in file LICENSE.
 *
 * This program is distributed in the hope that it will be useful,
 * but WITHOUT ANY WARRANTY; without even the implied warranty of
 * MERCHANTABILITY or FITNESS FOR A PARTICULAR PURPOSE.  See the
 * GNU Lesser General Public License for more details.
 *)
(** Module that controls feature restriction.
 * @group Licensing
*)

(** Features than can be enabled and disabled. *)
type feature =
  | VLAN                         (** Enable VLAN. Currently not used. *)
  | QoS                          (** Enable QoS control. Currently not used. *)
  | Shared_storage               (** Enable shared storage. Currently not used? *)
  | Netapp                       (** Enable use of NetApp SRs *)
  | Equalogic                    (** Enable use of Equalogic SRs *)
  | Pooling                      (** Enable pooling of hosts *)
  | HA                           (** Enable High Availability (HA) *)
  | Marathon                     (** Currently not used *)
  | Email                        (** Enable email alerting *)
  | Performance                  (** Used by XenCenter to restrict the performance graphs *)
  | WLB                          (** Enable Workload Balancing (WLB) *)
  | RBAC                         (** Enable Role-Based Access Control (RBAC) *)
  | DMC                          (** Enable Dynamic Memory Control (DMC) *)
  | Checkpoint                   (** Enable Checkpoint functionality *)
  | CPU_masking                  (** Enable masking of CPU features *)
  | Connection                   (** Used by XenCenter *)
  | No_platform_filter           (** Filter platform data *)
  | No_nag_dialog                (** Used by XenCenter *)
  | VMPR                         (** Enable use of VM Protection and Recovery *)
  | VMSS                         (** Enable use of VM Snapshot Schedule *)
  | IntelliCache                 (** Enable use of IntelliCache feature *)
  | GPU                          (** Enable use of GPU passthrough *)
  | DR                           (** Enable disaster recovery *)
  | VIF_locking                  (** Enable locking of VIFs to specific MAC addresses and IP addresses. *)
  | Storage_motion               (** Enable Storage XenMotion feature *)
  | VGPU                         (** Enable use of virtual GPUs *)
  | Integrated_GPU               (** Enable use of integrated GPU passthrough *)
  | VSS                          (** Enable use of VSS *)
  | Guest_agent_auto_update      (** Enable use of the Windows guest agent auto-update feature. *)
  | PCI_device_for_auto_update   (** Enable making new VMs with the PCI device that triggers Windows Update. *)
  | Xen_motion                   (** Enable XenMotion feature *)
  | Guest_ip_setting             (** Enable use of Guest ip seting *)
  | AD                           (** Enable use of Active Directory *)
  | Ssl_legacy_switch            (** Enable the control switch for SSL/TLS legacy-mode. *)
  | Nested_virt                  (** Enable the use of nested virtualisation *)
  | Live_patching                (** Enable the use of live patching feature. *)
  | Live_set_vcpus               (** Enable setting the number of virtual CPUs of a running VM. *)
  | PVS_proxy                    (** Enable the use of PVS proxying. *)
  | IGMP_snooping                (** Enable the use of IGMP snooping feature. *)
  | RPU                          (** Enable use of Rolling Pool Upgrade *)
  | Pool_size                    (** Enable use of Pooling for more than 3 Hosts *)
  | CBT                          (** Enable the use of CBT *)
  | USB_passthrough              (** Enable the use of USB passthrough. *)
<<<<<<< HEAD
  | Network_sriov                (** Enable the use of Network SRIOV. *)
=======
  | Corosync                     (** Enable the use of corosync. *)
>>>>>>> f344beca

(** Convert RPC into {!feature}s *)
val feature_of_rpc : Rpc.t -> feature

(** Convert {!feature}s into RPC *)
val rpc_of_feature : feature -> Rpc.t

(** Convert {!feature}s into strings *)
val name_of_feature : feature -> string

(** The list of all known features. *)
val all_features : feature list

(** Returns a compact list of the current restrictions. *)
val to_compact_string : feature list -> string

(** Convert a {!feature} list into an association list. *)
val to_assoc_list : feature list -> (string * string) list

(** Convert an association list of features into a {!feature} list. *)
val of_assoc_list : (string * string) list -> feature list<|MERGE_RESOLUTION|>--- conflicted
+++ resolved
@@ -60,11 +60,8 @@
   | Pool_size                    (** Enable use of Pooling for more than 3 Hosts *)
   | CBT                          (** Enable the use of CBT *)
   | USB_passthrough              (** Enable the use of USB passthrough. *)
-<<<<<<< HEAD
   | Network_sriov                (** Enable the use of Network SRIOV. *)
-=======
   | Corosync                     (** Enable the use of corosync. *)
->>>>>>> f344beca
 
 (** Convert RPC into {!feature}s *)
 val feature_of_rpc : Rpc.t -> feature
